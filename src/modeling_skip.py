--- conflicted
+++ resolved
@@ -101,8 +101,7 @@
             if hasattr(self, 'init_mask'):
                 self.init_mask = self.init_mask.to(device)
         return result
-<<<<<<< HEAD
-    
+
     def forward(self, x: torch.Tensor, use_sparse: bool = True) -> torch.Tensor:
         if use_sparse:
             if self.use_weight_cache:
@@ -115,19 +114,6 @@
     def _forward_sparse_weight_cache(self, x: torch.Tensor) -> torch.Tensor:
         gate, up = x.matmul(self.weight_cache.get_concat_weight().t()).chunk(2, dim=-1)
         out = (self.act_fn(gate) * up).matmul(self.weight_cache.get_active_down_weight().t())
-=======
-
-    def forward(self, x: torch.Tensor) -> torch.Tensor:
-        out = sparse_mlp_forward(
-            x.detach(), 
-            self.weight_cache.get_concat_weight(),  # type: ignore
-            self.weight_cache.get_active_down_weight(),  # type: ignore
-            self.down_proj_buffer,
-            self.combined_proj_buffer,
-            self.act_fn,
-            True
-        )
->>>>>>> 420db337
         return out
 
     def _forward_sparse_no_cache(self, x: torch.Tensor) -> torch.Tensor:
@@ -156,10 +142,7 @@
             self.std_multiplier = torch.distributions.normal.Normal(0, 1).icdf(torch.tensor(self.sparsity))
         elif self.sparsity_method == "topk":
             self.k = int(self.intermediate_size * (1-self.sparsity))
-<<<<<<< HEAD
         self.use_weight_cache = getattr(config, 'use_weight_cache', True)
-=======
->>>>>>> 420db337
 
         self._init_components(config, layer_idx)
 
@@ -228,18 +211,14 @@
             binary_mask.scatter_(-1,active_inds,True)
         elif self.sparsity_method == "statistical_topk":
             binary_mask = self._gaussian_topk(lora_proj_scores)
-<<<<<<< HEAD
         binary_mask = binary_mask.any(dim=0)
 
         if self.use_weight_cache:
             self.weight_cache.update_active_weights(binary_mask)  # type: ignore
         else:
             self.mlp.weight_mask = binary_mask
-=======
-
-        self.weight_cache.update_active_weights(binary_mask.any(dim=0))  # type: ignore
->>>>>>> 420db337
-    
+            
+            
     def forward(
         self,
         hidden_states: torch.Tensor,
